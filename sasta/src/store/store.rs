use std::collections::{HashMap, HashSet};

use chrono::Local;
<<<<<<< HEAD
use redis::{aio::MultiplexedConnection, Client, JsonAsyncCommands};
use serde::{Deserialize, Deserializer, Serialize};
=======
use redis::{aio::ConnectionManager, Client, JsonAsyncCommands, RedisError};
use serde::{Deserialize, Serialize};
>>>>>>> 87c52879
use tokio::{
    sync::{
        broadcast::{self, Receiver, Sender},
        oneshot, Mutex, RwLock, RwLockReadGuard, RwLockWriteGuard,
    },
    time::{sleep_until, Instant},
};
use tracing::{error, error_span, info, trace, warn, warn_span};
use ts_rs::TS;
use utoipa::ToSchema;
use uuid::Uuid;

use super::schedule::{self, Moment, Schedule};

#[derive(Serialize, Debug, Clone)]
pub struct Display {
    pub name: String,
    pub display_material: DisplayMaterial,
}

// Explicit implementation to cover for the new format to cover backward compatibility
impl<'de> Deserialize<'de> for Display {
    fn deserialize<D>(deserializer: D) -> Result<Self, D::Error>
    where
        D: Deserializer<'de>,
    {
        // 10 min of my life I will never get back...
        #[derive(Deserialize)]
        pub struct NewDisplay {
            pub name: String,
            pub display_material: DisplayMaterial,
        }

        #[derive(Deserialize)]
        struct OldDisplay {
            name: String,
            schedule: Uuid,
        }

        #[derive(Deserialize)]
        #[serde(untagged)]
        enum TempDisplay {
            New(NewDisplay),
            Old(OldDisplay),
        }

        match TempDisplay::deserialize(deserializer)? {
            TempDisplay::New(NewDisplay {
                name,
                display_material,
            }) => Ok(Display {
                name,
                display_material,
            }),
            TempDisplay::Old(OldDisplay { name, schedule }) => Ok(Display {
                name,
                display_material: DisplayMaterial::Schedule(schedule),
            }),
        }
    }
}

// TODO: make this the rust way instead, and do some fallback magic in the Deserialize process instead from the db... Probably much better.
#[derive(Deserialize, Serialize, Debug, ToSchema, TS, Clone)]
#[ts(export, export_to = "api_bindings/create/")]
#[serde(rename_all = "snake_case")]
#[serde(tag = "type", content = "uuid")]
pub enum DisplayMaterial {
    Schedule(#[ts(type = "string")] Uuid),
    Playlist(#[ts(type = "string")] Uuid),
}

#[derive(Deserialize, Serialize, Debug, Clone)]
pub struct Playlist {
    pub name: String,
    pub items: Vec<PlaylistItem>,
}

#[derive(Deserialize, Serialize, Debug, Clone, ToSchema, TS)]
#[serde(tag = "type")]
#[ts(export, export_to = "api_bindings/update/")]
pub enum PlaylistItem {
    #[serde(rename = "WEBSITE")]
    Website { name: String, settings: WebsiteData },
    #[serde(rename = "TEXT")]
    Text { name: String, settings: TextData },
    #[serde(rename = "IMAGE")]
    Image { name: String, settings: ImageData },
    #[serde(rename = "BACKGROUND_AUDIO")]
    BackgroundAudio { name: String, settings: ImageData },
}

#[derive(Deserialize, Serialize, Debug, Clone, ToSchema, TS)]
#[ts(export, export_to = "api_bindings/update/")]
pub struct WebsiteData {
    pub url: String,
    pub duration: u64,
}

#[derive(Deserialize, Serialize, Debug, Clone, ToSchema, TS)]
#[ts(export, export_to = "api_bindings/update/")]
pub struct TextData {
    pub text: String,
    pub duration: u64,
}

#[derive(Deserialize, Serialize, Debug, Clone, ToSchema, TS)]
#[ts(export, export_to = "api_bindings/update/")]
pub struct ImageData {
    pub src: String,
    pub duration: u64,
}

// TODO: Replace Content, and use redis as only storage
#[derive(Deserialize, Serialize, Debug, Clone)]
pub struct Content {
    pub displays: HashMap<Uuid, Display>,
    pub playlists: HashMap<Uuid, Playlist>,
    pub schedules: HashMap<Uuid, Schedule>,
}

pub struct Store {
    con: Mutex<ConnectionManager>,
    sender: Sender<Change>,
    content: RwLock<Content>,
}

impl Store {
    pub async fn new(redis_url: &str) -> Self {
        let client = Client::open(redis_url).unwrap();
        let mut con = ConnectionManager::new(client).await.unwrap();
        let (sender, _) = broadcast::channel(5);
        let content = RwLock::new(Self::read_file(&mut con).await);

        let s = Store {
            con: Mutex::new(con),
            sender,
            content,
        };
        s
    }

    async fn read_file(con: &mut ConnectionManager) -> Content {
        match con.json_get::<_, _, String>("content", ".").await {
            Ok(str) => {
                // println!("{}", str);
                serde_json::from_str(&str).unwrap()
            }
            Err(e) => {
                warn_span!("[Store] could not parse file content, starting with a blank state", redis = ?e);
                Content {
                    displays: HashMap::new(),
                    playlists: HashMap::new(),
                    schedules: HashMap::new(),
                }
            }
        }
    }

    /// Updates all Schedules' Playlists to the (schedule_uuid, active_playlist_uuid) pairs
    async fn update_schedule_active_playlist(
        &self,
        vec: Vec<(Uuid, Uuid)>,
    ) -> Result<(), RedisError> {
        // Exit if schedule does not exists or if it is already set to the given playlist
        // if !self.read().await.schedules.contains_key(&schedule) || self.read().await.schedules.get(&schedule).unwrap().playlist == active_playlist {
        //     return;
        // }

        self.write(|mut c| {
            vec.iter().for_each(|(schedule, playlist)| {
                c.schedules
                    .entry(*schedule)
                    .and_modify(|s| s.playlist = *playlist);
            });
            Some(Change::Schedule(HashSet::from_iter(
                vec.iter().map(|v| v.0),
            )))
        })
        .await
    }

    /// Starts scheduling loop updating the active playlists when necessary
    ///
    /// Cancels sent token when state has been updated to the active scheduled playlists
    pub async fn schedule_loop(&self, tx: oneshot::Sender<()>) {
        let mut current_moment = Local::now();
        let mut receiver = self.receiver();

        let schedules: Vec<(Uuid, Schedule)> = self
            .read()
            .await
            .schedules
            .iter()
            .map(|(schedule_uuid, schedule)| (schedule_uuid.clone(), schedule.clone()))
            .collect();

        // Updates all schedules to their current active scheduled playlist
        if !schedules.is_empty() {
            // Does not care about redis error, since only changes internal state.
            // TODO: Make new method which only changes internal state and does not write
            // to db to make this clearer?
            let _ = self
                .write(|mut c| {
                    schedules.iter().for_each(|(uuid, schedule)| {
                        c.schedules.entry(*uuid).and_modify(|s| {
                            s.playlist = schedule.current_playlist(&current_moment)
                        });
                    });
                    // Change notice not needed since main thread waits on oneshot notice before continuing
                    None
                })
                .await;
            info!("[Scheduler] Updated Schedules to current active playlist");
        }

        // Notify oneshot channel that schedules have been updated to active playlists
        if let Err(_) = tx.send(()) {
            error!("[Scheduler] Could not notify listener, sender dropped");
        }

        'main: loop {
            let instant = Instant::now();
            let schedules: Vec<(Uuid, Schedule)> = self
                .read()
                .await
                .schedules
                .iter()
                .map(|(schedule_uuid, schedule)| (schedule_uuid.clone(), schedule.clone()))
                .collect();

            let mut moments: Vec<(Uuid, Moment)> = schedules
                .iter()
                .filter_map(|(schedule_uuid, schedule)| {
                    match schedule.next_schedule(&current_moment) {
                        Some(m) => Some((schedule_uuid.clone(), m)),
                        None => None,
                    }
                })
                .collect();

            if moments.is_empty() {
                info!("[Scheduler] No loaded Schedule has any scheduled playlists, waiting on an update to a Schedule...");
                loop {
                    match receiver.recv().await {
                        Ok(Change::ScheduleInput(uuids)) => {
                            let read = self.read().await;
                            if uuids.iter().any(|u| {
                                read.schedules
                                    .get(u)
                                    .is_some_and(|s| s.has_scheduled_playlists())
                            }) {
                                info!("[Scheduler] An updated Schedule has scheduled playlists, rerunning loop");
                                break;
                            }
                        }
                        Err(e) => error!("[Scheduler] RecvError: {e}"),
                        _ => info!("[Scheduler] Non relevant change received, continue waiting"),
                    }
                }
                continue;
            }

            let closest_time = moments.iter().min_by_key(|(_, m)| m.time).unwrap().1.time;

            moments = moments
                .into_iter()
                .filter(|(_, m)| m.time == closest_time)
                .collect();

            let sleep = match (closest_time - Local::now()).to_std() {
                Ok(d) => instant + d,
                Err(_) => instant,
            };

            info!(
                "[Scheduler] Sleeping for {:?} until {} to change active playlists",
                sleep.duration_since(instant),
                closest_time.to_string()
            );

            loop {
                tokio::select! {
                    _ = sleep_until(sleep) => {
                        info!("[Scheduler] Breaking");
                        break
                    },
                    change = receiver.recv() => {
                        match change {
                            //TODO: When updating a schedule, the new schedule is overridden in the API, and since the 'set current block' lies before the loop, they are never reverted to the present version
                            Ok(Change::ScheduleInput(uuids)) => {
                                info!("[Scheduler] Schedules updated, rerunning loop");
                                let _ = self.write(|mut c| {
                                    uuids.iter().for_each(|uuid| {
                                        c.schedules
                                            .entry(*uuid)
                                            .and_modify(|s| s.playlist = s.current_playlist(&current_moment));
                                    });
                                    Some(Change::Schedule(uuids))
                                }).await;
                                continue 'main
                            },
                            Err(e) => error!("[Scheduler] RecvError: {e}"),
                            _ => trace!("[Scheduler] Non relevant change received, continue waiting"),
                        }
                    },
                }
            }
            info!("[Scheduler] Sleep done, updating active playlists");

            let _ = self
                .update_schedule_active_playlist(
                    moments
                        .iter()
                        .map(|(u, m)| (*u, m.playlist))
                        .inspect(|(uuid, _)| {
                            info!("[Scheduler] Updating Schedule {uuid} active playlist")
                        })
                        .collect::<Vec<_>>(),
                )
                .await;
            current_moment = closest_time;
        }
    }

    /// Returns receiver handle to a watch channel which gets notified if store has been updated
    pub fn receiver(&self) -> Receiver<Change> {
        self.sender.subscribe()
    }

    pub async fn read(&self) -> RwLockReadGuard<Content> {
        self.content.read().await
    }

    /// Runs closure with lock write guard handle given as argument
    /// and sends a message signalling a state change once it is done
    async fn write<F>(&self, fun: F) -> Result<(), RedisError>
    where
        F: FnOnce(RwLockWriteGuard<Content>) -> Option<Change>,
    {
        let c = self.content.write().await;
        let changes = fun(c);
        info!("[Store] Sending changes after write: {changes:?}");
        if let Some(c) = changes {
            if let Err(e) = self.sender.send(c) {
                warn!("[Store] No active channels to listen in ({})", e)
            }
        }
        info!("[Store] writing new state to db");
        let mut con = self.con.lock().await;
        let content = &self.content.read().await.clone();
        if let Err(error) = con
            .json_set::<_, _, _, String>("content", "$", &content)
            .await
        {
            error_span!("Redis Error", ?error);
            Err(error)
        } else {
            Ok(())
        }
    }

    /// Creates a new display
    ///
    /// Overrides existing display with same uuid
    pub async fn create_display(
        &self,
        uuid: Uuid,
        name: String,
<<<<<<< HEAD
        display_material: DisplayMaterial,
    ) {
=======
        schedule: Uuid,
    ) -> Result<(), RedisError> {
>>>>>>> 87c52879
        self.write(|mut c| {
            c.displays.insert(
                uuid,
                Display {
                    name,
                    display_material,
                },
            );
            Some(Change::Display(HashSet::from([uuid])))
        })
        .await
    }

    /// Creates a new playlist
    ///
    /// Overrides existing playlist with same uuid
    pub async fn create_playlist(&self, uuid: Uuid, name: String) -> Result<(), RedisError> {
        self.write(|mut c| {
            c.playlists.insert(
                uuid,
                Playlist {
                    name,
                    items: vec![],
                },
            );
            Some(Change::Playlist(HashSet::from([uuid])))
        })
        .await
    }

    /// Creates a new Schedule
    ///
    /// Overrides existing Schedule with same uuid
    pub async fn create_schedule(
        &self,
        uuid: Uuid,
        name: String,
        playlist: Uuid,
    ) -> Result<(), RedisError> {
        self.write(|mut c| {
            c.schedules
                .insert(uuid, Schedule::new(name, vec![], playlist).unwrap());
            Some(Change::Schedule(HashSet::from([uuid])))
        })
        .await
    }

    /// Updates the display with the given Uuid
    ///
    /// Does nothing if no such display is found
    pub async fn update_display(
        &self,
        uuid: Uuid,
        name: String,
<<<<<<< HEAD
        display_material: DisplayMaterial,
    ) {
=======
        schedule: Uuid,
    ) -> Result<(), RedisError> {
>>>>>>> 87c52879
        self.write(|mut c| {
            c.displays.entry(uuid).and_modify(|d| {
                *d = Display {
                    name,
                    display_material,
                }
            });
            Some(Change::Display(HashSet::from([uuid])))
        })
        .await
    }

    /// Updates the playlist with the given Uuid
    ///
    /// Does nothing if no such playlist is found
    pub async fn update_playlist(
        &self,
        uuid: Uuid,
        name: String,
        items: Vec<PlaylistItem>,
    ) -> Result<(), RedisError> {
        self.write(|mut c| {
            c.playlists
                .entry(uuid)
                .and_modify(|p| *p = Playlist { name, items });
            Some(Change::Playlist(HashSet::from([uuid])))
        })
        .await
    }

    /// Updates the Schedule with the given Uuid
    ///
    /// Does nothing if no such Schedule is found
    pub async fn update_schedule(
        &self,
        uuid: Uuid,
        name: String,
        playlist: Uuid,
        schedules: Vec<schedule::ScheduledPlaylistInput>,
    ) -> Result<(), String> {
        let schedule = match Schedule::new(name, schedules, playlist) {
            Ok(s) => s,
            Err(e) => return Err(e),
        };
        self.write(|mut c| {
            c.schedules.entry(uuid).and_modify(|s| *s = schedule);
            Some(Change::ScheduleInput(HashSet::from([uuid])))
        })
        .await
        .map_err(|e| e.to_string())
    }

    /// Deletes the display with the given Uuid
    ///
    /// Does nothing if no such display is found
    pub async fn delete_display(&self, uuid: Uuid) -> Result<(), RedisError> {
        self.write(|mut c| {
            c.displays.remove(&uuid);
            Some(Change::Display(HashSet::from([uuid])))
        })
        .await
    }

    /// Deletes the Playlist with the given Uuid
    ///
    /// Does nothing if no such Playlist is found
    pub async fn delete_playlist(&self, uuid: Uuid) -> Result<(), RedisError> {
        self.write(|mut c| {
            c.playlists.remove(&uuid);
            Some(Change::Playlist(HashSet::from([uuid])))
        })
        .await
    }

    /// Deletes the Schedule with the given Uuid
    ///
    /// Does nothing if no such Schedule is found
    pub async fn delete_schedule(&self, uuid: Uuid) -> Result<(), RedisError> {
        self.write(|mut c| {
            c.schedules.remove(&uuid);
            Some(Change::Schedule(HashSet::from([uuid])))
        })
        .await
    }

    /// Get all PlaylistItem(s) from the active playlist in the display, or the playlist currently active in the display's schedule.
    pub async fn get_display_playlist_items(&self, display: &Uuid) -> Option<Vec<PlaylistItem>> {
        let content = self.read().await;
        match &content.displays.get(display)?.display_material {
            DisplayMaterial::Schedule(uuid) => Some(
                content
                    .playlists
                    .get(&content.schedules.get(uuid)?.playlist)?
                    .items
                    .clone(),
            ),
            DisplayMaterial::Playlist(uuid) => Some(content.playlists.get(uuid)?.items.clone()),
        }
    }

    /// Get Uuids of schedule and playlist connected to Display of given Uuid
    ///
    /// Result is a tuple containing both Uuids as `(Option<schedule_uuid>, playlist_uuid)`.
    /// Playlist is always present if display exists, but schedule can be non if the display is assigned a playlist directly.
    pub async fn get_display_uuids(&self, display: &Uuid) -> Option<(Option<Uuid>, Uuid)> {
        let r = self.read().await;
        match r.displays.get(display)?.display_material {
            DisplayMaterial::Schedule(schedule_uuid) => {
                let playlist_uuid = r.schedules.get(&schedule_uuid)?.playlist;
                Some((Some(schedule_uuid), playlist_uuid))
            }
            DisplayMaterial::Playlist(uuid) => Some((None, uuid)),
        }
    }

    /// Returns String of current state
    pub async fn to_string(&self) -> String {
        format!(
            "{}",
            serde_json::to_string_pretty::<Content>(&*self.content.read().await).unwrap()
        )
    }
}

#[derive(Debug, Clone)]
pub enum Change {
    Display(HashSet<Uuid>),
    Playlist(HashSet<Uuid>),
    /// Notifies a change in the given schedules from, the Api
    /// The correct scheduled playlist may not be set at this time
    ScheduleInput(HashSet<Uuid>),
    /// Sent by the scheduled_loop once it has processed the Schedule
    /// and made sure the correct playlist is set
    Schedule(HashSet<Uuid>),
}<|MERGE_RESOLUTION|>--- conflicted
+++ resolved
@@ -1,13 +1,8 @@
 use std::collections::{HashMap, HashSet};
 
 use chrono::Local;
-<<<<<<< HEAD
-use redis::{aio::MultiplexedConnection, Client, JsonAsyncCommands};
+use redis::{aio::ConnectionManager, Client, JsonAsyncCommands, RedisError};
 use serde::{Deserialize, Deserializer, Serialize};
-=======
-use redis::{aio::ConnectionManager, Client, JsonAsyncCommands, RedisError};
-use serde::{Deserialize, Serialize};
->>>>>>> 87c52879
 use tokio::{
     sync::{
         broadcast::{self, Receiver, Sender},
@@ -377,13 +372,8 @@
         &self,
         uuid: Uuid,
         name: String,
-<<<<<<< HEAD
         display_material: DisplayMaterial,
-    ) {
-=======
-        schedule: Uuid,
     ) -> Result<(), RedisError> {
->>>>>>> 87c52879
         self.write(|mut c| {
             c.displays.insert(
                 uuid,
@@ -438,13 +428,8 @@
         &self,
         uuid: Uuid,
         name: String,
-<<<<<<< HEAD
         display_material: DisplayMaterial,
-    ) {
-=======
-        schedule: Uuid,
     ) -> Result<(), RedisError> {
->>>>>>> 87c52879
         self.write(|mut c| {
             c.displays.entry(uuid).and_modify(|d| {
                 *d = Display {
