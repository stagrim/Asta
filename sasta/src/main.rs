--- conflicted
+++ resolved
@@ -404,18 +404,15 @@
     };
     info!("[Api] Using Uuid {uuid} for new Display");
 
-<<<<<<< HEAD
-    store
+    if let Err(e) = store
         .create_display(uuid, disp.name, disp.display_material)
-        .await;
-=======
-    if let Err(e) = store.create_display(uuid, disp.name, disp.schedule).await {
+        .await
+    {
         return Err((
             StatusCode::INTERNAL_SERVER_ERROR,
             Json((5, format!("Could not write changes to db ({e})")).into()),
         ));
     }
->>>>>>> 87c52879
 
     return if let Some(d) = store.read().await.displays.get(&uuid) {
         info!("[Api] Created Display {uuid}");
@@ -701,13 +698,8 @@
     }
     drop(read);
 
-<<<<<<< HEAD
-    store
+    if let Err(e) = store
         .update_display(uuid, display.name, display.display_material)
-        .await;
-=======
-    if let Err(e) = store
-        .update_display(uuid, display.name, display.schedule)
         .await
     {
         return Err((
@@ -715,7 +707,6 @@
             Json((5, format!("Could not write changes to db ({e})")).into()),
         ));
     }
->>>>>>> 87c52879
 
     return if let Some(d) = store.read().await.displays.get(&uuid) {
         info!("[Api] Updated and read Display {uuid}");
