[package]
name = "sasta"
version = "0.1.0"
edition = "2021"
authors = ["Esbjörn Stenberg <me@stagrim.com>"]
license = "GPL-3.0-or-later"

# See more keys and their definitions at https://doc.rust-lang.org/cargo/reference/manifest.html

[dependencies]
<<<<<<< HEAD
axum = { version = "0.8.4", features = ["ws", "multipart"] }
=======
axum = { version = "0.8.3", features = ["ws", "multipart"] }
>>>>>>> 87c52879
axum-macros = "0.5.0"
hyper = { version = "1.6.0", features = ["full"] }
tower = "0.5.2"
# Using git repo until fix is available in a release https://github.com/tower-rs/tower-http/issues/318
tower-http = { version = "0.6.6", features = ["full"] }
futures-util = { version = "0.3.31", default-features = false, features = [
    "sink",
    "std",
] }
serde = { version = "1.0.219", features = ["derive"] }
<<<<<<< HEAD
serde_json = "1.0.141"
tokio = { version = "1.47.0", features = ["full"] }
tokio-util = "0.7.15"
tracing = "0.1.41"
uuid = { version = "1.17.0", features = ["serde", "v4"] }
=======
serde_json = "1.0.140"
tokio = { version = "1.44.2", features = ["full"] }
tokio-util = "0.7.15"
tracing = "0.1.41"
uuid = { version = "1.16.0", features = ["serde", "v4"] }
>>>>>>> 87c52879
# See https://github.com/zslayton/cron/pull/116
cron = "0.15.0"
# cron = "0.12.1"
chrono = { version = "0.4.41", features = ["serde"] }
<<<<<<< HEAD
ts-rs = "11.0.1"
tracing-subscriber = "0.3.19"
redis = { version = "0.32.4", features = ["tokio-comp", "json"] }
regex = "1.11.1"
utoipa-swagger-ui = { version = "9.0.2", features = ["axum"] }
utoipa = { version = "5.4.0", features = ["axum_extras", "uuid"] }
=======
ts-rs = "10.1.0"
tracing-subscriber = "0.3.19"
redis = { version = "0.30.0", features = [
    "tokio-comp",
    "json",
    "aio",
    "connection-manager",
] }
regex = "1.11.1"
utoipa-swagger-ui = { version = "9.0.1", features = ["axum"] }
utoipa = { version = "5.3.1", features = ["axum_extras", "uuid"] }
>>>>>>> 87c52879
utoipa-redoc = { version = "6.0.0", features = ["axum"] }
utoipa-rapidoc = { version = "6.0.0", features = ["axum"] }
dotenvy = "0.15.7"
maud = { version = "0.27.0", features = ["axum"] }
crypto = { version = "0.5.1", features = ["digest"] }
sha2 = "0.10.9"
base16ct = { version = "0.2.0", features = ["alloc"] }
casta_protocol = { path = "../casta_protocol" }
<<<<<<< HEAD
lightningcss = "1.0.0-alpha.67"
minify-js = "0.6.0"
=======
lightningcss = "1.0.0-alpha.63"
minify-js = "0.6.0"
futures-channel = "0.3.31"
>>>>>>> 87c52879
<|MERGE_RESOLUTION|>--- conflicted
+++ resolved
@@ -8,11 +8,7 @@
 # See more keys and their definitions at https://doc.rust-lang.org/cargo/reference/manifest.html
 
 [dependencies]
-<<<<<<< HEAD
 axum = { version = "0.8.4", features = ["ws", "multipart"] }
-=======
-axum = { version = "0.8.3", features = ["ws", "multipart"] }
->>>>>>> 87c52879
 axum-macros = "0.5.0"
 hyper = { version = "1.6.0", features = ["full"] }
 tower = "0.5.2"
@@ -23,43 +19,25 @@
     "std",
 ] }
 serde = { version = "1.0.219", features = ["derive"] }
-<<<<<<< HEAD
 serde_json = "1.0.141"
 tokio = { version = "1.47.0", features = ["full"] }
 tokio-util = "0.7.15"
 tracing = "0.1.41"
 uuid = { version = "1.17.0", features = ["serde", "v4"] }
-=======
-serde_json = "1.0.140"
-tokio = { version = "1.44.2", features = ["full"] }
-tokio-util = "0.7.15"
-tracing = "0.1.41"
-uuid = { version = "1.16.0", features = ["serde", "v4"] }
->>>>>>> 87c52879
 # See https://github.com/zslayton/cron/pull/116
 cron = "0.15.0"
-# cron = "0.12.1"
 chrono = { version = "0.4.41", features = ["serde"] }
-<<<<<<< HEAD
 ts-rs = "11.0.1"
 tracing-subscriber = "0.3.19"
-redis = { version = "0.32.4", features = ["tokio-comp", "json"] }
-regex = "1.11.1"
-utoipa-swagger-ui = { version = "9.0.2", features = ["axum"] }
-utoipa = { version = "5.4.0", features = ["axum_extras", "uuid"] }
-=======
-ts-rs = "10.1.0"
-tracing-subscriber = "0.3.19"
-redis = { version = "0.30.0", features = [
+redis = { version = "0.32.4", features = [
     "tokio-comp",
     "json",
     "aio",
     "connection-manager",
 ] }
 regex = "1.11.1"
-utoipa-swagger-ui = { version = "9.0.1", features = ["axum"] }
-utoipa = { version = "5.3.1", features = ["axum_extras", "uuid"] }
->>>>>>> 87c52879
+utoipa-swagger-ui = { version = "9.0.2", features = ["axum"] }
+utoipa = { version = "5.4.0", features = ["axum_extras", "uuid"] }
 utoipa-redoc = { version = "6.0.0", features = ["axum"] }
 utoipa-rapidoc = { version = "6.0.0", features = ["axum"] }
 dotenvy = "0.15.7"
@@ -68,11 +46,6 @@
 sha2 = "0.10.9"
 base16ct = { version = "0.2.0", features = ["alloc"] }
 casta_protocol = { path = "../casta_protocol" }
-<<<<<<< HEAD
 lightningcss = "1.0.0-alpha.67"
 minify-js = "0.6.0"
-=======
-lightningcss = "1.0.0-alpha.63"
-minify-js = "0.6.0"
-futures-channel = "0.3.31"
->>>>>>> 87c52879
+futures-channel = "0.3.31"